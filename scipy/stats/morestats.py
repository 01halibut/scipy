# Author:  Travis Oliphant, 2002
#
# Further updates and enhancements by many SciPy developers.
#
from __future__ import division, print_function, absolute_import

import math
import types
import warnings

from . import statlib
from . import stats
from .stats import find_repeats
from . import distributions
from numpy import isscalar, r_, log, sum, around, unique, asarray
from numpy import zeros, arange, sort, amin, amax, any, where, \
     atleast_1d, sqrt, ceil, floor, array, poly1d, compress, not_equal, \
     pi, exp, ravel, angle
import numpy as np
import scipy.optimize as optimize
from numpy.testing.decorators import setastest


__all__ = ['mvsdist',
           'bayes_mvs', 'kstat', 'kstatvar', 'probplot', 'ppcc_max', 'ppcc_plot',
           'boxcox_llf', 'boxcox', 'boxcox_normmax', 'boxcox_normplot',
           'shapiro', 'anderson', 'ansari', 'bartlett', 'levene', 'binom_test',
           'fligner', 'mood', 'oneway', 'wilcoxon',
           'pdf_fromgamma', 'circmean', 'circvar', 'circstd',
          ]


def bayes_mvs(data, alpha=0.90):
    """
    Bayesian confidence intervals for the mean, var, and std.

    Parameters
    ----------
    data : array_like
        Input data, if multi-dimensional it is flattened to 1-D by `bayes_mvs`.
        Requires 2 or more data points.
    alpha : float, optional
        Probability that the returned confidence interval contains
        the true parameter.

    Returns
    -------
<<<<<<< HEAD
    mean_cntr, var_cntr, std_cntr : tuple
        The three results are for the mean, variance and standard deviation,
        respectively.  Each result is a tuple of the form::

            (center, (lower, upper))

        with `center` the mean of the conditional pdf of the value given the
        data, and `(lower, upper)` a confidence interval, centered on the
        median, containing the estimate to a probability `alpha`.
=======
    mean_estimate : (mean_center, (mean_lower, mean_upper))
       Estimates for mean
    var_estimate : (var_center, (var_lower, var_upper))
       Estimates for variance
    std_estimate, (std_center, (std_lower, std_upper))
       Estimates for standard deviation
>>>>>>> 3f0be848

    Notes
    -----
    Each tuple of mean, variance, and standard deviation estimates represent
    the (center, (lower, upper)) with center the mean of the conditional pdf
    of the value given the data and (lower, upper) is a confidence interval
    centered on the median, containing the estimate to a probability
    `alpha`.

    Converts data to 1-D and assumes all data has the same mean and variance.
    Uses Jeffrey's prior for variance and std.

    Equivalent to tuple((x.mean(), x.interval(alpha)) for x in mvsdist(dat))

    References
    ----------
    T.E. Oliphant, "A Bayesian perspective on estimating mean, variance, and
    standard-deviation from data", http://hdl.handle.net/1877/438, 2006.

    """
    res = mvsdist(data)
    if alpha >= 1 or alpha <= 0:
        raise ValueError("0 < alpha < 1 is required, but alpha=%s was given." % alpha)
    return tuple((x.mean(), x.interval(alpha)) for x in res)

def mvsdist(data):
    """
    'Frozen' distributions for mean, variance, and standard deviation of data.

    Parameters
    ----------
    data : array_like
        Input array. Converted to 1-D using ravel.
        Requires 2 or more data-points.

    Returns
    -------
    mdist : "frozen" distribution object
        Distribution object representing the mean of the data
    vdist : "frozen" distribution object
        Distribution object representing the variance of the data
    sdist : "frozen" distribution object
        Distribution object representing the standard deviation of the data

    Notes
    -----
    The return values from bayes_mvs(data) is equivalent to
    ``tuple((x.mean(), x.interval(0.90)) for x in mvsdist(data))``.

    In other words, calling ``<dist>.mean()`` and ``<dist>.interval(0.90)``
    on the three distribution objects returned from this function will give
    the same results that are returned from `bayes_mvs`.

    Examples
    --------
    >>> from scipy.stats import mvsdist
    >>> data = [6, 9, 12, 7, 8, 8, 13]
    >>> mean, var, std = mvsdist(data)

    We now have frozen distribution objects "mean", "var" and "std" that we can
    examine:

    >>> mean.mean()
    9.0
    >>> mean.interval(0.95)
    (6.6120585482655692, 11.387941451734431)
    >>> mean.std()
    1.1952286093343936

    """
    x = ravel(data)
    n = len(x)
    if (n < 2):
        raise ValueError("Need at least 2 data-points.")
    xbar = x.mean()
    C = x.var()
    if (n > 1000): # gaussian approximations for large n
        mdist = distributions.norm(loc=xbar, scale=math.sqrt(C/n))
        sdist = distributions.norm(loc=math.sqrt(C), scale=math.sqrt(C/(2.*n)))
        vdist = distributions.norm(loc=C, scale=math.sqrt(2.0/n)*C)
    else:
        nm1 = n-1
        fac = n*C/2.
        val = nm1/2.
        mdist = distributions.t(nm1,loc=xbar,scale=math.sqrt(C/nm1))
        sdist = distributions.gengamma(val,-2,scale=math.sqrt(fac))
        vdist = distributions.invgamma(val,scale=fac)
    return mdist, vdist, sdist


def kstat(data,n=2):
    """
    Return the nth k-statistic (1<=n<=4 so far).

    The nth k-statistic is the unique symmetric unbiased estimator of the nth
    cumulant kappa_n.

    Parameters
    ----------
    data : array_like
        Input array.
    n : int, {1, 2, 3, 4}, optional
        Default is equal to 2.

    Returns
    -------
    kstat : float
        The nth k-statistic.

    See Also
    --------
    kstatvar: Returns an unbiased estimator of the variance of the k-statistic.

    Notes
    -----
    The cumulants are related to central moments but are specifically defined
    using a power series expansion of the logarithm of the characteristic
    function (which is the Fourier transform of the PDF).
    In particular let phi(t) be the characteristic function, then::

        ln phi(t) = > kappa_n (it)^n / n!    (sum from n=0 to inf)

    The first few cumulants (kappa_n)  in terms of central moments (mu_n) are::

        kappa_1 = mu_1
        kappa_2 = mu_2
        kappa_3 = mu_3
        kappa_4 = mu_4 - 3*mu_2**2
        kappa_5 = mu_5 - 10*mu_2 * mu_3

    References
    ----------
    http://mathworld.wolfram.com/k-Statistic.html

    http://mathworld.wolfram.com/Cumulant.html

    """
    if n > 4 or n < 1:
        raise ValueError("k-statistics only supported for 1<=n<=4")
    n = int(n)
    S = zeros(n+1,'d')
    data = ravel(data)
    N = len(data)
    for k in range(1,n+1):
        S[k] = sum(data**k,axis=0)
    if n==1:
        return S[1]*1.0/N
    elif n==2:
        return (N*S[2]-S[1]**2.0)/(N*(N-1.0))
    elif n==3:
        return (2*S[1]**3 - 3*N*S[1]*S[2]+N*N*S[3]) / (N*(N-1.0)*(N-2.0))
    elif n==4:
        return (-6*S[1]**4 + 12*N*S[1]**2 * S[2] - 3*N*(N-1.0)*S[2]**2 - \
                4*N*(N+1)*S[1]*S[3] + N*N*(N+1)*S[4]) / \
                (N*(N-1.0)*(N-2.0)*(N-3.0))
    else:
        raise ValueError("Should not be here.")

def kstatvar(data,n=2):
    """
    Returns an unbiased estimator of the variance of the k-statistic.

    See `kstat` for more details of the k-statistic.

    Parameters
    ----------
    data : array_like
        Input array.
    n : int, {1, 2}, optional
        Default is equal to 2.

    Returns
    -------
    kstatvar : float
        The nth k-statistic variance.

    See Also
    --------
    kstat

    """
    data = ravel(data)
    N = len(data)
    if n == 1:
        return kstat(data,n=2)*1.0/N
    elif n == 2:
        k2 = kstat(data,n=2)
        k4 = kstat(data,n=4)
        return (2*k2*k2*N + (N-1)*k4)/(N*(N+1))
    else:
        raise ValueError("Only n=1 or n=2 supported.")


def probplot(x, sparams=(), dist='norm', fit=True, plot=None):
    """
    Calculate quantiles for a probability plot of sample data against a
    specified theoretical distribution.

    `probplot` optionally calculates a best-fit line for the data and plots the
    results using Matplotlib or a given plot function.

    Parameters
    ----------
    x : array_like
        Sample/response data from which `probplot` creates the plot.
    sparams : tuple, optional
        Distribution-specific shape parameters (location(s) and scale(s)).
    dist : str, optional
        Distribution function name. The default is 'norm' for a normal
        probability plot.
    fit : bool, optional
        Fit a least-squares regression (best-fit) line to the sample data if
        True (default).
    plot : object, optional
        If given, plots the quantiles and least squares fit.
        `plot` is an object with methods "plot", "title", "xlabel", "ylabel"
        and "text". The matplotlib.pyplot module or a Matplotlib axes object
        can be used, or a custom object with the same methods.
        By default, no plot is created.

    Returns
    -------
    (osm, osr) : tuple of ndarrays
        Tuple of theoretical quantiles (osm, or order statistic medians) and
        ordered responses (osr).
    (slope, intercept, r) : tuple of floats, optional
        Tuple  containing the result of the least-squares fit, if that is
        performed by `probplot`. `r` is the square root of the coefficient of
        determination.  If ``fit=False`` and ``plot=None``, this tuple is not
        returned.

    Notes
    -----
    Even if `plot` is given, the figure is not shown or saved by `probplot`;
    ``plot.show()`` or ``plot.savefig('figname.png')`` should be used after
    calling `probplot`.

    Examples
    --------
    >>> import scipy.stats as stats
    >>> nsample = 100
    >>> np.random.seed(7654321)

    A t distribution with small degrees of freedom:

    >>> ax1 = plt.subplot(221)
    >>> x = stats.t.rvs(3, size=nsample)
    >>> res = stats.probplot(x, plot=plt)

    A t distribution with larger degrees of freedom:

    >>> ax2 = plt.subplot(222)
    >>> x = stats.t.rvs(25, size=nsample)
    >>> res = stats.probplot(x, plot=plt)

    A mixture of 2 normal distributions with broadcasting:

    >>> ax3 = plt.subplot(223)
    >>> x = stats.norm.rvs(loc=[0,5], scale=[1,1.5],
    ...                    size=(nsample/2.,2)).ravel()
    >>> res = stats.probplot(x, plot=plt)

    A standard normal distribution:

    >>> ax4 = plt.subplot(224)
    >>> x = stats.norm.rvs(loc=0, scale=1, size=nsample)
    >>> res = stats.probplot(x, plot=plt)

    """
    N = len(x)
    Ui = zeros(N) * 1.0
    Ui[-1] = 0.5**(1.0 /N)
    Ui[0] = 1 - Ui[-1]
    i = arange(2, N)
    Ui[1:-1] = (i - 0.3175) / (N + 0.365)
    try:
        ppf_func = eval('distributions.%s.ppf' % dist)
    except AttributeError:
        raise ValueError("%s is not a valid distribution with a ppf." % dist)
    if sparams is None:
        sparams = ()
    if isscalar(sparams):
        sparams = (sparams,)
    if not isinstance(sparams, tuple):
        sparams = tuple(sparams)
    """
    res = inspect.getargspec(ppf_func)
    if not ('loc' == res[0][-2] and 'scale' == res[0][-1] and \
            0.0==res[-1][-2] and 1.0==res[-1][-1]):
        raise ValueError("Function has does not have default location "
              "and scale parameters\n  that are 0.0 and 1.0 respectively.")
    if (len(sparams) < len(res[0])-len(res[-1])-1) or \
       (len(sparams) > len(res[0])-3):
        raise ValueError("Incorrect number of shape parameters.")
    """
    osm = ppf_func(Ui, *sparams)
    osr = sort(x)
    if fit or (plot is not None):
        # perform a linear fit.
        slope, intercept, r, prob, sterrest = stats.linregress(osm, osr)
    if plot is not None:
        plot.plot(osm, osr, 'o', osm, slope*osm + intercept)
        plot.title('Probability Plot')
        plot.xlabel('Quantiles')
        plot.ylabel('Ordered Values')

        xmin = amin(osm)
        xmax = amax(osm)
        ymin = amin(x)
        ymax = amax(x)
        posx = xmin + 0.70 * (xmax - xmin)
        posy = ymin + 0.01 * (ymax - ymin)
        plot.text(posx, posy, "r^2=%1.4f" % r)
    if fit:
        return (osm, osr), (slope, intercept, r)
    else:
        return osm, osr

def ppcc_max(x, brack=(0.0,1.0), dist='tukeylambda'):
    """Returns the shape parameter that maximizes the probability plot
    correlation coefficient for the given data to a one-parameter
    family of distributions.

    See also ppcc_plot
    """
    try:
        ppf_func = eval('distributions.%s.ppf'%dist)
    except AttributeError:
        raise ValueError("%s is not a valid distribution with a ppf." % dist)
    """
    res = inspect.getargspec(ppf_func)
    if not ('loc' == res[0][-2] and 'scale' == res[0][-1] and \
            0.0==res[-1][-2] and 1.0==res[-1][-1]):
        raise ValueError("Function has does not have default location "
              "and scale parameters\n  that are 0.0 and 1.0 respectively.")
    if (1 < len(res[0])-len(res[-1])-1) or \
       (1 > len(res[0])-3):
        raise ValueError("Must be a one-parameter family.")
    """
    N = len(x)
    # compute uniform median statistics
    Ui = zeros(N)*1.0
    Ui[-1] = 0.5**(1.0/N)
    Ui[0] = 1-Ui[-1]
    i = arange(2,N)
    Ui[1:-1] = (i-0.3175)/(N+0.365)
    osr = sort(x)
    # this function computes the x-axis values of the probability plot
    #  and computes a linear regression (including the correlation)
    #  and returns 1-r so that a minimization function maximizes the
    #  correlation
    def tempfunc(shape, mi, yvals, func):
        xvals = func(mi, shape)
        r, prob = stats.pearsonr(xvals, yvals)
        return 1-r
    return optimize.brent(tempfunc, brack=brack, args=(Ui, osr, ppf_func))

def ppcc_plot(x,a,b,dist='tukeylambda', plot=None, N=80):
    """Returns (shape, ppcc), and optionally plots shape vs. ppcc
    (probability plot correlation coefficient) as a function of shape
    parameter for a one-parameter family of distributions from shape
    value a to b.

    See also ppcc_max
    """
    svals = r_[a:b:complex(N)]
    ppcc = svals*0.0
    k=0
    for sval in svals:
        r1,r2 = probplot(x,sval,dist=dist,fit=1)
        ppcc[k] = r2[-1]
        k += 1
    if plot is not None:
        plot.plot(svals, ppcc, 'x')
        plot.title('(%s) PPCC Plot' % dist)
        plot.xlabel('Prob Plot Corr. Coef.')#,deltay=-0.01)
        plot.ylabel('Shape Values')#,deltax=-0.01)
    return svals, ppcc

def boxcox_llf(lmb, data):
    """The boxcox log-likelihood function.
    """
    N = len(data)
    y = boxcox(data,lmb)
    my = np.mean(y, axis=0)
    f = (lmb-1)*sum(log(data),axis=0)
    f -= N/2.0*log(sum((y-my)**2.0/N,axis=0))
    return f

def _boxcox_conf_interval(x, lmax, alpha):
    # Need to find the lambda for which
    #  f(x,lmbda) >= f(x,lmax) - 0.5*chi^2_alpha;1
    fac = 0.5*distributions.chi2.ppf(1-alpha,1)
    target = boxcox_llf(lmax,x)-fac
    def rootfunc(lmbda,data,target):
        return boxcox_llf(lmbda,data) - target
    # Find positive endpont
    newlm = lmax+0.5
    N = 0
    while (rootfunc(newlm,x,target) > 0.0) and (N < 500):
        newlm += 0.1
        N +=1
    if N == 500:
        raise RuntimeError("Could not find endpoint.")
    lmplus = optimize.brentq(rootfunc,lmax,newlm,args=(x,target))
    newlm = lmax-0.5
    N = 0
    while (rootfunc(newlm,x,target) > 0.0) and (N < 500):
        newlm += 0.1
        N +=1
    if N == 500:
        raise RuntimeError("Could not find endpoint.")
    lmminus = optimize.brentq(rootfunc, newlm, lmax, args=(x,target))
    return lmminus, lmplus

def boxcox(x,lmbda=None,alpha=None):
    """
    Return a positive dataset transformed by a Box-Cox power transformation.

    Parameters
    ----------
    x : ndarray
        Input array.
    lmbda : {None, scalar}, optional
        If `lmbda` is not None, do the transformation for that value.

        If `lmbda` is None, find the lambda that maximizes the log-likelihood
        function and return it as the second output argument.
    alpha : {None, float}, optional
        If `alpha` is not None, return the ``100 * (1-alpha)%`` confidence
        interval for `lmbda` as the third output argument.

        If `alpha` is not None it must be between 0.0 and 1.0.

    Returns
    -------
    boxcox : ndarray
        Box-Cox power transformed array.
    maxlog : float, optional
        If the `lmbda` parameter is None, the second returned argument is
        the lambda that maximizes the log-likelihood function.
    (min_ci, max_ci) : tuple of float, optional
        If `lmbda` parameter is None and `alpha` is not None, this returned
        tuple of floats represents the minimum and maximum confidence limits
        given `alpha`.

    """
    if any(x < 0):
        raise ValueError("Data must be positive.")
    if lmbda is not None:  # single transformation
        lmbda = lmbda*(x==x)
        y = where(lmbda == 0, log(x), (x**lmbda - 1)/lmbda)
        return y
    # Otherwise find the lmbda that maximizes the log-likelihood function.
    def tempfunc(lmb, data):  # function to minimize
        return -boxcox_llf(lmb,data)
    lmax = optimize.brent(tempfunc, brack=(-2.0,2.0),args=(x,))
    y = boxcox(x, lmax)
    if alpha is None:
        return y, lmax
    # Otherwise find confidence interval
    interval = _boxcox_conf_interval(x, lmax, alpha)
    return y, lmax, interval


def boxcox_normmax(x,brack=(-1.0,1.0)):
    N = len(x)
    # compute uniform median statistics
    Ui = zeros(N)*1.0
    Ui[-1] = 0.5**(1.0/N)
    Ui[0] = 1-Ui[-1]
    i = arange(2,N)
    Ui[1:-1] = (i-0.3175)/(N+0.365)
    # this function computes the x-axis values of the probability plot
    #  and computes a linear regression (including the correlation)
    #  and returns 1-r so that a minimization function maximizes the
    #  correlation
    xvals = distributions.norm.ppf(Ui)
    def tempfunc(lmbda, xvals, samps):
        y = boxcox(samps,lmbda)
        yvals = sort(y)
        r, prob  = stats.pearsonr(xvals, yvals)
        return 1-r
    return optimize.brent(tempfunc, brack=brack, args=(xvals, x))


def boxcox_normplot(x,la,lb,plot=None,N=80):
    svals = r_[la:lb:complex(N)]
    ppcc = svals*0.0
    k = 0
    for sval in svals:
        #JP: this doesn't use sval, creates constant ppcc, and horizontal line
        z = boxcox(x,sval)  #JP: this was missing
        r1,r2 = probplot(z,dist='norm',fit=1)
        ppcc[k] = r2[-1]
        k +=1
    if plot is not None:
        plot.plot(svals, ppcc, 'x')
        plot.title('Box-Cox Normality Plot')
        plot.xlabel('Prob Plot Corr. Coef.')
        plot.ylabel('Transformation parameter')
    return svals, ppcc

def shapiro(x,a=None,reta=False):
    """
    Perform the Shapiro-Wilk test for normality.

    The Shapiro-Wilk test tests the null hypothesis that the
    data was drawn from a normal distribution.

    Parameters
    ----------
    x : array_like
        Array of sample data.
    a : array_like, optional
        Array of internal parameters used in the calculation.  If these
        are not given, they will be computed internally.  If x has length
        n, then a must have length n/2.
    reta : bool, optional
        Whether or not to return the internally computed a values.  The
        default is False.

    Returns
    -------
    W : float
        The test statistic.
    p-value : float
        The p-value for the hypothesis test.
    a : array_like, optional
        If `reta` is True, then these are the internally computed "a"
        values that may be passed into this function on future calls.

    See Also
    --------
    anderson : The Anderson-Darling test for normality

    References
    ----------
    .. [1] http://www.itl.nist.gov/div898/handbook/prc/section2/prc213.htm

    """
    N = len(x)
    if N < 3:
        raise ValueError("Data must be at least length 3.")
    if a is None:
        a = zeros(N,'f')
        init = 0
    else:
        if len(a) != N//2:
            raise ValueError("len(a) must equal len(x)/2")
        init = 1
    y = sort(x)
    a, w, pw, ifault = statlib.swilk(y, a[:N//2], init)
    if not ifault in [0,2]:
        warnings.warn(str(ifault))
    if N > 5000:
        warnings.warn("p-value may not be accurate for N > 5000.")
    if reta:
        return w, pw, a
    else:
        return w, pw

# Values from Stephens, M A, "EDF Statistics for Goodness of Fit and
#             Some Comparisons", Journal of he American Statistical
#             Association, Vol. 69, Issue 347, Sept. 1974, pp 730-737
_Avals_norm = array([0.576, 0.656, 0.787, 0.918, 1.092])
_Avals_expon  = array([0.922, 1.078, 1.341, 1.606, 1.957])
# From Stephens, M A, "Goodness of Fit for the Extreme Value Distribution",
#             Biometrika, Vol. 64, Issue 3, Dec. 1977, pp 583-588.
_Avals_gumbel = array([0.474, 0.637, 0.757, 0.877, 1.038])
# From Stephens, M A, "Tests of Fit for the Logistic Distribution Based
#             on the Empirical Distribution Function.", Biometrika,
#             Vol. 66, Issue 3, Dec. 1979, pp 591-595.
_Avals_logistic = array([0.426, 0.563, 0.660, 0.769, 0.906, 1.010])
def anderson(x,dist='norm'):
    """
    Anderson-Darling test for data coming from a particular distribution

    The Anderson-Darling test is a modification of the Kolmogorov-
    Smirnov test kstest_ for the null hypothesis that a sample is
    drawn from a population that follows a particular distribution.
    For the Anderson-Darling test, the critical values depend on
    which distribution is being tested against.  This function works
    for normal, exponential, logistic, or Gumbel (Extreme Value
    Type I) distributions.

    Parameters
    ----------
    x : array_like
        array of sample data
    dist : {'norm','expon','logistic','gumbel','extreme1'}, optional
        the type of distribution to test against.  The default is 'norm'
        and 'extreme1' is a synonym for 'gumbel'

    Returns
    -------
    A2 : float
        The Anderson-Darling test statistic
    critical : list
        The critical values for this distribution
    sig : list
        The significance levels for the corresponding critical values
        in percents.  The function returns critical values for a
        differing set of significance levels depending on the
        distribution that is being tested against.

    Notes
    -----
    Critical values provided are for the following significance levels:

    normal/exponenential
        15%, 10%, 5%, 2.5%, 1%
    logistic
        25%, 10%, 5%, 2.5%, 1%, 0.5%
    Gumbel
        25%, 10%, 5%, 2.5%, 1%

    If A2 is larger than these critical values then for the corresponding
    significance level, the null hypothesis that the data come from the
    chosen distribution can be rejected.

    References
    ----------
    .. [1] http://www.itl.nist.gov/div898/handbook/prc/section2/prc213.htm
    .. [2] Stephens, M. A. (1974). EDF Statistics for Goodness of Fit and
           Some Comparisons, Journal of the American Statistical Association,
           Vol. 69, pp. 730-737.
    .. [3] Stephens, M. A. (1976). Asymptotic Results for Goodness-of-Fit
           Statistics with Unknown Parameters, Annals of Statistics, Vol. 4,
           pp. 357-369.
    .. [4] Stephens, M. A. (1977). Goodness of Fit for the Extreme Value
           Distribution, Biometrika, Vol. 64, pp. 583-588.
    .. [5] Stephens, M. A. (1977). Goodness of Fit with Special Reference
           to Tests for Exponentiality , Technical Report No. 262,
           Department of Statistics, Stanford University, Stanford, CA.
    .. [6] Stephens, M. A. (1979). Tests of Fit for the Logistic Distribution
           Based on the Empirical Distribution Function, Biometrika, Vol. 66,
           pp. 591-595.

    """
    if not dist in ['norm','expon','gumbel','extreme1','logistic']:
        raise ValueError("Invalid distribution; dist must be 'norm', "
                            "'expon', 'gumbel', 'extreme1' or 'logistic'.")
    y = sort(x)
    xbar = np.mean(x, axis=0)
    N = len(y)
    if dist == 'norm':
        s = np.std(x, ddof=1, axis=0)
        w = (y-xbar)/s
        z = distributions.norm.cdf(w)
        sig = array([15,10,5,2.5,1])
        critical = around(_Avals_norm / (1.0 + 4.0/N - 25.0/N/N),3)
    elif dist == 'expon':
        w = y / xbar
        z = distributions.expon.cdf(w)
        sig = array([15,10,5,2.5,1])
        critical = around(_Avals_expon / (1.0 + 0.6/N),3)
    elif dist == 'logistic':
        def rootfunc(ab,xj,N):
            a,b = ab
            tmp = (xj-a)/b
            tmp2 = exp(tmp)
            val = [sum(1.0/(1+tmp2),axis=0)-0.5*N,
                   sum(tmp*(1.0-tmp2)/(1+tmp2),axis=0)+N]
            return array(val)
        sol0=array([xbar,np.std(x, ddof=1, axis=0)])
        sol = optimize.fsolve(rootfunc,sol0,args=(x,N),xtol=1e-5)
        w = (y-sol[0])/sol[1]
        z = distributions.logistic.cdf(w)
        sig = array([25,10,5,2.5,1,0.5])
        critical = around(_Avals_logistic / (1.0+0.25/N),3)
    else:  # (dist == 'gumbel') or (dist == 'extreme1'):
        #the following is incorrect, see ticket:1097
##        def fixedsolve(th,xj,N):
##            val = stats.sum(xj)*1.0/N
##            tmp = exp(-xj/th)
##            term = sum(xj*tmp,axis=0)
##            term /= sum(tmp,axis=0)
##            return val - term
##        s = optimize.fixed_point(fixedsolve, 1.0, args=(x,N),xtol=1e-5)
##        xbar = -s*log(sum(exp(-x/s),axis=0)*1.0/N)
        xbar, s = distributions.gumbel_l.fit(x)
        w = (y-xbar)/s
        z = distributions.gumbel_l.cdf(w)
        sig = array([25,10,5,2.5,1])
        critical = around(_Avals_gumbel / (1.0 + 0.2/sqrt(N)),3)

    i = arange(1,N+1)
    S = sum((2*i-1.0)/N*(log(z)+log(1-z[::-1])),axis=0)
    A2 = -N-S
    return A2, critical, sig


def ansari(x,y):
    """
    Perform the Ansari-Bradley test for equal scale parameters

    The Ansari-Bradley test is a non-parametric test for the equality
    of the scale parameter of the distributions from which two
    samples were drawn.

    Parameters
    ----------
    x, y : array_like
        arrays of sample data

    Returns
    -------
    AB : float
        The Ansari-Bradley test statistic
    p-value : float
        The p-value of the hypothesis test

    See Also
    --------
    fligner : A non-parametric test for the equality of k variances
    mood : A non-parametric test for the equality of two scale parameters

    Notes
    -----
    The p-value given is exact when the sample sizes are both less than
    55 and there are no ties, otherwise a normal approximation for the
    p-value is used.

    References
    ----------
    .. [1] Sprent, Peter and N.C. Smeeton.  Applied nonparametric statistical
           methods.  3rd ed. Chapman and Hall/CRC. 2001.  Section 5.8.2.

    """
    x,y = asarray(x),asarray(y)
    n = len(x)
    m = len(y)
    if m < 1:
        raise ValueError("Not enough other observations.")
    if n < 1:
        raise ValueError("Not enough test observations.")
    N = m+n
    xy = r_[x,y]  # combine
    rank = stats.rankdata(xy)
    symrank = amin(array((rank,N-rank+1)),0)
    AB = sum(symrank[:n],axis=0)
    uxy = unique(xy)
    repeats = (len(uxy) != len(xy))
    exact = ((m<55) and (n<55) and not repeats)
    if repeats and ((m < 55)  or (n < 55)):
        warnings.warn("Ties preclude use of exact statistic.")
    if exact:
        astart, a1, ifault = statlib.gscale(n,m)
        ind = AB-astart
        total = sum(a1,axis=0)
        if ind < len(a1)/2.0:
            cind = int(ceil(ind))
            if (ind == cind):
                pval = 2.0*sum(a1[:cind+1],axis=0)/total
            else:
                pval = 2.0*sum(a1[:cind],axis=0)/total
        else:
            find = int(floor(ind))
            if (ind == floor(ind)):
                pval = 2.0*sum(a1[find:],axis=0)/total
            else:
                pval = 2.0*sum(a1[find+1:],axis=0)/total
        return AB, min(1.0,pval)

    # otherwise compute normal approximation
    if N % 2:  # N odd
        mnAB = n*(N+1.0)**2 / 4.0 / N
        varAB = n*m*(N+1.0)*(3+N**2)/(48.0*N**2)
    else:
        mnAB = n*(N+2.0)/4.0
        varAB = m*n*(N+2)*(N-2.0)/48/(N-1.0)
    if repeats:   # adjust variance estimates
        # compute sum(tj * rj**2,axis=0)
        fac = sum(symrank**2,axis=0)
        if N % 2: # N odd
            varAB = m*n*(16*N*fac-(N+1)**4)/(16.0 * N**2 * (N-1))
        else:  # N even
            varAB = m*n*(16*fac-N*(N+2)**2)/(16.0 * N * (N-1))
    z = (AB - mnAB)/sqrt(varAB)
    pval = distributions.norm.sf(abs(z)) * 2.0
    return AB, pval

def bartlett(*args):
    """
    Perform Bartlett's test for equal variances

    Bartlett's test tests the null hypothesis that all input samples
    are from populations with equal variances.  For samples
    from significantly non-normal populations, Levene's test
    `levene`_ is more robust.

    Parameters
    ----------
    sample1, sample2,... : array_like
        arrays of sample data.  May be different lengths.

    Returns
    -------
    T : float
        The test statistic.
    p-value : float
        The p-value of the test.

    References
    ----------
    .. [1]  http://www.itl.nist.gov/div898/handbook/eda/section3/eda357.htm

    .. [2]  Snedecor, George W. and Cochran, William G. (1989), Statistical
              Methods, Eighth Edition, Iowa State University Press.

    """
    k = len(args)
    if k < 2:
        raise ValueError("Must enter at least two input sample vectors.")
    Ni = zeros(k)
    ssq = zeros(k,'d')
    for j in range(k):
        Ni[j] = len(args[j])
        ssq[j] = np.var(args[j], ddof=1)
    Ntot = sum(Ni,axis=0)
    spsq = sum((Ni-1)*ssq,axis=0)/(1.0*(Ntot-k))
    numer = (Ntot*1.0-k)*log(spsq) - sum((Ni-1.0)*log(ssq),axis=0)
    denom = 1.0 + (1.0/(3*(k-1)))*((sum(1.0/(Ni-1.0),axis=0))-1.0/(Ntot-k))
    T = numer / denom
    pval = distributions.chi2.sf(T,k-1) # 1 - cdf
    return T, pval


def levene(*args,**kwds):
    """
    Perform Levene test for equal variances.

    The Levene test tests the null hypothesis that all input samples
    are from populations with equal variances.  Levene's test is an
    alternative to Bartlett's test `bartlett` in the case where
    there are significant deviations from normality.

    Parameters
    ----------
    sample1, sample2, ... : array_like
        The sample data, possibly with different lengths
    center : {'mean', 'median', 'trimmed'}, optional
        Which function of the data to use in the test.  The default
        is 'median'.
    proportiontocut : float, optional
        When `center` is 'trimmed', this gives the proportion of data points
        to cut from each end. (See `scipy.stats.trim_mean`.)
        Default is 0.05.

    Returns
    -------
    W : float
        The test statistic.
    p-value : float
        The p-value for the test.

    Notes
    -----
    Three variations of Levene's test are possible.  The possibilities
    and their recommended usages are:

      * 'median' : Recommended for skewed (non-normal) distributions>
      * 'mean' : Recommended for symmetric, moderate-tailed distributions.
      * 'trimmed' : Recommended for heavy-tailed distributions.

    References
    ----------
    .. [1]  http://www.itl.nist.gov/div898/handbook/eda/section3/eda35a.htm
    .. [2]   Levene, H. (1960). In Contributions to Probability and Statistics:
               Essays in Honor of Harold Hotelling, I. Olkin et al. eds.,
               Stanford University Press, pp. 278-292.
    .. [3]  Brown, M. B. and Forsythe, A. B. (1974), Journal of the American
              Statistical Association, 69, 364-367

    """
    # Handle keyword arguments.
    center = 'median'
    proportiontocut = 0.05
    for kw, value in kwds.items():
        if kw not in ['center', 'proportiontocut']:
            raise TypeError("levene() got an unexpected keyword argument '%s'" % kw)
        if kw == 'center':
            center = value
        else:
            proportiontocut = value

    k = len(args)
    if k < 2:
        raise ValueError("Must enter at least two input sample vectors.")
    Ni = zeros(k)
    Yci = zeros(k,'d')

    if not center in ['mean','median','trimmed']:
        raise ValueError("Keyword argument <center> must be 'mean', 'median'"
              + "or 'trimmed'.")

    if center == 'median':
        func = lambda x: np.median(x, axis=0)
    elif center == 'mean':
        func = lambda x: np.mean(x, axis=0)
    else: # center == 'trimmed'
        args = tuple(stats.trimboth(arg, proportiontocut) for arg in args)
        func = lambda x: np.mean(x, axis=0)

    for j in range(k):
        Ni[j] = len(args[j])
        Yci[j] = func(args[j])
    Ntot = sum(Ni,axis=0)

    # compute Zij's
    Zij = [None]*k
    for i in range(k):
        Zij[i] = abs(asarray(args[i])-Yci[i])
    # compute Zbari
    Zbari = zeros(k,'d')
    Zbar = 0.0
    for i in range(k):
        Zbari[i] = np.mean(Zij[i], axis=0)
        Zbar += Zbari[i]*Ni[i]
    Zbar /= Ntot

    numer = (Ntot-k)*sum(Ni*(Zbari-Zbar)**2,axis=0)

    # compute denom_variance
    dvar = 0.0
    for i in range(k):
        dvar += sum((Zij[i]-Zbari[i])**2,axis=0)

    denom = (k-1.0)*dvar

    W = numer / denom
    pval = distributions.f.sf(W,k-1,Ntot-k) # 1 - cdf
    return W, pval

@setastest(False)
def binom_test(x,n=None,p=0.5):
    """
    Perform a test that the probability of success is p.

    This is an exact, two-sided test of the null hypothesis
    that the probability of success in a Bernoulli experiment
    is `p`.

    Parameters
    ----------
    x : integer or array_like
        the number of successes, or if x has length 2, it is the
        number of successes and the number of failures.
    n : integer
        the number of trials.  This is ignored if x gives both the
        number of successes and failures
    p : float, optional
        The hypothesized probability of success.  0 <= p <= 1. The
        default value is p = 0.5

    Returns
    -------
    p-value : float
        The p-value of the hypothesis test

    References
    ----------
    .. [1] http://en.wikipedia.org/wiki/Binomial_test

    """
    x = atleast_1d(x).astype(np.integer)
    if len(x) == 2:
        n = x[1]+x[0]
        x = x[0]
    elif len(x) == 1:
        x = x[0]
        if n is None or n < x:
            raise ValueError("n must be >= x")
        n = np.int_(n)
    else:
        raise ValueError("Incorrect length for x.")

    if (p > 1.0) or (p < 0.0):
        raise ValueError("p must be in range [0,1]")

    d = distributions.binom.pmf(x,n,p)
    rerr = 1+1e-7
    if (x < p*n):
        i = np.arange(np.ceil(p*n),n+1)
        y = np.sum(distributions.binom.pmf(i,n,p) <= d*rerr,axis=0)
        pval = distributions.binom.cdf(x,n,p) + distributions.binom.sf(n-y,n,p)
    else:
        i = np.arange(np.floor(p*n))
        y = np.sum(distributions.binom.pmf(i,n,p) <= d*rerr,axis=0)
        pval = distributions.binom.cdf(y-1,n,p) + distributions.binom.sf(x-1,n,p)

    return min(1.0,pval)

def _apply_func(x,g,func):
    # g is list of indices into x
    #  separating x into different groups
    #  func should be applied over the groups
    g = unique(r_[0,g,len(x)])
    output = []
    for k in range(len(g)-1):
        output.append(func(x[g[k]:g[k+1]]))
    return asarray(output)

def fligner(*args,**kwds):
    """
    Perform Fligner's test for equal variances.

    Fligner's test tests the null hypothesis that all input samples
    are from populations with equal variances.  Fligner's test is
    non-parametric in contrast to Bartlett's test `bartlett` and
    Levene's test `levene`.

    Parameters
    ----------
    sample1, sample2, ... : array_like
        arrays of sample data.  Need not be the same length
    center : {'mean', 'median', 'trimmed'}, optional
        keyword argument controlling which function of the data
        is used in computing the test statistic.  The default
        is 'median'.
    proportiontocut : float, optional
        When `center` is 'trimmed', this gives the proportion of data points
        to cut from each end. (See `scipy.stats.trim_mean`.)
        Default is 0.05.

    Returns
    -------
    Xsq : float
        the test statistic
    p-value : float
        the p-value for the hypothesis test

    Notes
    -----
    As with Levene's test there are three variants
    of Fligner's test that differ by the measure of central
    tendency used in the test.  See `levene` for more information.

    References
    ----------
    .. [1] http://www.stat.psu.edu/~bgl/center/tr/TR993.ps

    .. [2] Fligner, M.A. and Killeen, T.J. (1976). Distribution-free two-sample
           tests for scale. 'Journal of the American Statistical Association.'
           71(353), 210-213.

    """
    # Handle keyword arguments.
    center = 'median'
    proportiontocut = 0.05
    for kw, value in kwds.items():
        if kw not in ['center', 'proportiontocut']:
            raise TypeError("fligner() got an unexpected keyword argument '%s'" % kw)
        if kw == 'center':
            center = value
        else:
            proportiontocut = value

    k = len(args)
    if k < 2:
        raise ValueError("Must enter at least two input sample vectors.")

    if not center in ['mean','median','trimmed']:
        raise ValueError("Keyword argument <center> must be 'mean', 'median'"
              + "or 'trimmed'.")

    if center == 'median':
        func = lambda x: np.median(x, axis=0)
    elif center == 'mean':
        func = lambda x: np.mean(x, axis=0)
    else: # center == 'trimmed'
        args = tuple(stats.trimboth(arg, proportiontocut) for arg in args)
        func = lambda x: np.mean(x, axis=0)

    Ni = asarray([len(args[j]) for j in range(k)])
    Yci = asarray([func(args[j]) for j in range(k)])
    Ntot = sum(Ni,axis=0)
    # compute Zij's
    Zij = [abs(asarray(args[i])-Yci[i]) for i in range(k)]
    allZij = []
    g = [0]
    for i in range(k):
        allZij.extend(list(Zij[i]))
        g.append(len(allZij))

    ranks = stats.rankdata(allZij)
    a = distributions.norm.ppf(ranks/(2*(Ntot+1.0)) + 0.5)

    # compute Aibar
    Aibar = _apply_func(a,g,sum) / Ni
    anbar = np.mean(a, axis=0)
    varsq = np.var(a,axis=0, ddof=1)
    Xsq = sum(Ni*(asarray(Aibar)-anbar)**2.0,axis=0)/varsq
    pval = distributions.chi2.sf(Xsq,k-1) # 1 - cdf
    return Xsq, pval


def mood(x,y):
    """
    Perform Mood's test for equal scale parameters.

    Mood's two-sample test for scale parameters is a non-parametric
    test for the null hypothesis that two samples are drawn from the
    same distribution with the same scale parameter.

    Parameters
    ----------
    x, y : array_like
        Arrays of sample data.

    Returns
    -------
    z : float
        The z-score for the hypothesis test.
    p-value : float
        The p-value for the hypothesis test.

    See Also
    --------
    fligner : A non-parametric test for the equality of k variances
    ansari : A non-parametric test for the equality of 2 variances
    bartlett : A parametric test for equality of k variances in normal samples
    levene : A parametric test for equality of k variances

    Notes
    -----
    The data are assumed to be drawn from probability distributions f(x) and
    f(x/s)/s respectively, for some probability density function f.  The
    null hypothesis is that s = 1.

    """
    n = len(x)
    m = len(y)
    xy = r_[x,y]
    N = m+n
    if N < 3:
        raise ValueError("Not enough observations.")
    ranks = stats.rankdata(xy)
    Ri = ranks[:n]
    M = sum((Ri - (N+1.0)/2)**2,axis=0)
    # Approx stat.
    mnM = n*(N*N-1.0)/12
    varM = m*n*(N+1.0)*(N+2)*(N-2)/180
    z = (M-mnM)/sqrt(varM)

    # Numerically better than p = norm.cdf(x); p = min(p, 1 - p)
    if z > 0:
        pval = distributions.norm.sf(z)
    else:
        pval = distributions.norm.cdf(z)

    # Account for two-sidedness
    pval *= 2.
    return z, pval


def oneway(*args,**kwds):
    """Test for equal means in two or more samples from the
    normal distribution.

    If the keyword parameter <equal_var> is true then the variances
    are assumed to be equal, otherwise they are not assumed to
    be equal (default).

    Return test statistic and the p-value giving the probability
    of error if the null hypothesis (equal means) is rejected at this value.
    """
    k = len(args)
    if k < 2:
        raise ValueError("Must enter at least two input sample vectors.")
    if 'equal_var' in kwds.keys():
        if kwds['equal_var']: evar = 1
        else: evar = 0
    else:
        evar = 0

    Ni = array([len(args[i]) for i in range(k)])
    Mi = array([np.mean(args[i], axis=0) for i in range(k)])
    Vi = array([np.var(args[i]) for i in range(k)])
    Wi = Ni / Vi
    swi = sum(Wi,axis=0)
    N = sum(Ni,axis=0)
    my = sum(Mi*Ni,axis=0)*1.0/N
    tmp = sum((1-Wi/swi)**2 / (Ni-1.0),axis=0)/(k*k-1.0)
    if evar:
        F = ((sum(Ni*(Mi-my)**2,axis=0) / (k-1.0)) / (sum((Ni-1.0)*Vi,axis=0) / (N-k)))
        pval = distributions.f.sf(F,k-1,N-k)  # 1-cdf
    else:
        m = sum(Wi*Mi,axis=0)*1.0/swi
        F = sum(Wi*(Mi-m)**2,axis=0) / ((k-1.0)*(1+2*(k-2)*tmp))
        pval = distributions.f.sf(F,k-1.0,1.0/(3*tmp))

    return F, pval


def wilcoxon(x, y=None, zero_method="wilcox"):
    """
    Calculate the Wilcoxon signed-rank test.

    The Wilcoxon signed-rank test tests the null hypothesis that two
    related paired samples come from the same distribution. In particular,
    it tests whether the distribution of the differences x - y is symmetric
    about zero. It is a non-parametric version of the paired T-test.

    Parameters
    ----------
    x : array_like
        The first set of measurements.
    y : array_like, optional
        The second set of measurements.  If `y` is not given, then the `x`
        array is considered to be the differences between the two sets of
        measurements.
    zero_method : string, {"pratt", "wilcox", "zsplit"}, optional
        "pratt":
            Pratt treatment: includes zero-differences in the ranking process
            (more conservative)
        "wilcox":
            Wilcox treatment: discards all zero-differences
        "zsplit":
            Zero rank split: just like Pratt, but spliting the zero rank
            between positive and negative ones

    Returns
    -------
    T : float
        The sum of the ranks of the differences above or below zero, whichever
        is smaller.
    p-value : float
        The two-sided p-value for the test.

    Notes
    -----
    Because the normal approximation is used for the calculations, the
    samples used should be large.  A typical rule is to require that
    n > 20.

    References
    ----------
    .. [1] http://en.wikipedia.org/wiki/Wilcoxon_signed-rank_test

    """

    if not zero_method in ["wilcox", "pratt", "zsplit"]:
        raise ValueError("Zero method should be either 'wilcox' \
                          or 'pratt' or 'zsplit'")

    if y is None:
        d = x
    else:
        x, y = map(asarray, (x, y))
        if len(x) != len(y):
            raise ValueError('Unequal N in wilcoxon.  Aborting.')
        d = x-y

    if zero_method == "wilcox":
        d = compress(not_equal(d, 0), d, axis=-1) # Keep all non-zero differences

    count = len(d)
    if (count < 10):
        warnings.warn("Warning: sample size too small for normal approximation.")
    r = stats.rankdata(abs(d))
    r_plus = sum((d > 0) * r, axis=0)
    r_minus = sum((d < 0) * r, axis=0)

    if zero_method == "zsplit":
        r_zero = sum((d == 0) * r, axis=0)
        r_plus += r_zero / 2.
        r_minus += r_zero / 2.

    T = min(r_plus, r_minus)
    mn = count*(count + 1.) * 0.25
    se = count*(count + 1.) * (2. * count + 1.)

    if zero_method == "pratt":
        r = r[d != 0]

    if (len(r) != len(unique(r))):  # handle ties in data
        replist, repnum = find_repeats(r)
        corr = 0.0
        for i in range(len(replist)):
            si = repnum[i]
            corr += 0.5 * si * (si * si - 1.0)
        se -= corr

    se = sqrt(se / 24)
    z = (T - mn) / se
    prob = 2. * distributions.norm.sf(abs(z))
    return T, prob

def _hermnorm(N):
    # return the negatively normalized hermite polynomials up to order N-1
    #  (inclusive)
    #  using the recursive relationship
    #  p_n+1 = p_n(x)' - x*p_n(x)
    #   and p_0(x) = 1
    plist = [None]*N
    plist[0] = poly1d(1)
    for n in range(1,N):
        plist[n] = plist[n-1].deriv() - poly1d([1,0])*plist[n-1]
    return plist

def pdf_fromgamma(g1,g2,g3=0.0,g4=None):
    if g4 is None:
        g4 = 3*g2*g2
    sigsq = 1.0/g2
    sig = sqrt(sigsq)
    mu = g1*sig**3.0
    p12 = _hermnorm(13)
    for k in range(13):
        p12[k] = p12[k]/sig**k

    # Add all of the terms to polynomial
    totp = p12[0] - (g1/6.0*p12[3]) + \
           (g2/24.0*p12[4] +g1*g1/72.0*p12[6]) - \
           (g3/120.0*p12[5] + g1*g2/144.0*p12[7] + g1**3.0/1296.0*p12[9]) + \
           (g4/720*p12[6] + (g2*g2/1152.0+g1*g3/720)*p12[8] +
            g1*g1*g2/1728.0*p12[10] + g1**4.0/31104.0*p12[12])
    # Final normalization
    totp = totp / sqrt(2*pi)/sig
    def thefunc(x):
        xn = (x-mu)/sig
        return totp(xn)*exp(-xn*xn/2.0)
    return thefunc

def circmean(samples, high=2*pi, low=0, axis=None):
    """
    Compute the circular mean for samples in a range.

    Parameters
    ----------
    samples : array_like
        Input array.
    high : float or int, optional
        High boundary for circular mean range.  Default is ``2*pi``.
    low : float or int, optional
        Low boundary for circular mean range.  Default is 0.
    axis : int, optional
        Axis along which means are computed.  The default is to compute
        the mean of the flattened array.

    Returns
    -------
    circmean : float
        Circular mean.

    """
    ang = (samples - low)*2*pi / (high-low)
    res = angle(np.mean(exp(1j*ang), axis=axis))
    mask = res < 0
    if (mask.ndim > 0):
        res[mask] += 2*pi
    elif mask:
        res = res + 2*pi
    return res*(high-low)/2.0/pi + low

def circvar(samples, high=2*pi, low=0, axis=None):
    """
    Compute the circular variance for samples assumed to be in a range

    Parameters
    ----------
    samples : array_like
        Input array.
    low : float or int, optional
        Low boundary for circular variance range.  Default is 0.
    high : float or int, optional
        High boundary for circular variance range.  Default is ``2*pi``.
    axis : int, optional
        Axis along which variances are computed.  The default is to compute
        the variance of the flattened array.

    Returns
    -------
    circvar : float
        Circular variance.

    Notes
    -----
    This uses a definition of circular variance that in the limit of small
    angles returns a number close to the 'linear' variance.

    """
    ang = (samples - low)*2*pi / (high-low)
    res = np.mean(exp(1j*ang), axis=axis)
    R = abs(res)
    return ((high-low)/2.0/pi)**2 * 2 * log(1/R)

def circstd(samples, high=2*pi, low=0, axis=None):
    """
    Compute the circular standard deviation for samples assumed to be in the
    range [low to high].

    Parameters
    ----------
    samples : array_like
        Input array.
    low : float or int, optional
        Low boundary for circular standard deviation range.  Default is 0.
    high : float or int, optional
        High boundary for circular standard deviation range.
        Default is ``2*pi``.
    axis : int, optional
        Axis along which standard deviations are computed.  The default is
        to compute the standard deviation of the flattened array.

    Returns
    -------
    circstd : float
        Circular standard deviation.

    Notes
    -----
    This uses a definition of circular standard deviation that in the limit of
    small angles returns a number close to the 'linear' standard deviation.

    """
    ang = (samples - low)*2*pi / (high-low)
    res = np.mean(exp(1j*ang), axis=axis)
    R = abs(res)
    return ((high-low)/2.0/pi) * sqrt(-2*log(R))


#Tests to include (from R) -- some of these already in stats.
########
#X Ansari-Bradley
#X Bartlett (and Levene)
#X Binomial
#Y Pearson's Chi-squared (stats.chisquare)
#Y Association Between Paired samples (stats.pearsonr, stats.spearmanr)
#                       stats.kendalltau) -- these need work though
# Fisher's exact test
#X Fligner-Killeen Test
#Y Friedman Rank Sum (stats.friedmanchisquare?)
#Y Kruskal-Wallis
#Y Kolmogorov-Smirnov
# Cochran-Mantel-Haenszel Chi-Squared for Count
# McNemar's Chi-squared for Count
#X Mood Two-Sample
#X Test For Equal Means in One-Way Layout (see stats.ttest also)
# Pairwise Comparisons of proportions
# Pairwise t tests
# Tabulate p values for pairwise comparisons
# Pairwise Wilcoxon rank sum tests
# Power calculations two sample test of prop.
# Power calculations for one and two sample t tests
# Equal or Given Proportions
# Trend in Proportions
# Quade Test
#Y Student's T Test
#Y F Test to compare two variances
#XY Wilcoxon Rank Sum and Signed Rank Tests<|MERGE_RESOLUTION|>--- conflicted
+++ resolved
@@ -45,7 +45,6 @@
 
     Returns
     -------
-<<<<<<< HEAD
     mean_cntr, var_cntr, std_cntr : tuple
         The three results are for the mean, variance and standard deviation,
         respectively.  Each result is a tuple of the form::
@@ -55,14 +54,6 @@
         with `center` the mean of the conditional pdf of the value given the
         data, and `(lower, upper)` a confidence interval, centered on the
         median, containing the estimate to a probability `alpha`.
-=======
-    mean_estimate : (mean_center, (mean_lower, mean_upper))
-       Estimates for mean
-    var_estimate : (var_center, (var_lower, var_upper))
-       Estimates for variance
-    std_estimate, (std_center, (std_lower, std_upper))
-       Estimates for standard deviation
->>>>>>> 3f0be848
 
     Notes
     -----
